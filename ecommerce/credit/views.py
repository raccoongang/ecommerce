from __future__ import unicode_literals

import logging

from dateutil.parser import parse
from django.contrib.auth.decorators import login_required
from django.core.urlresolvers import reverse
from django.shortcuts import get_object_or_404, redirect
from django.utils.decorators import method_decorator
from django.utils.functional import cached_property
from django.utils.translation import ugettext_lazy as _
from django.views.generic import TemplateView
from ecommerce.core.url_utils import get_lms_url
from ecommerce.courses.models import Course
from ecommerce.extensions.analytics.utils import prepare_analytics_data
from ecommerce.extensions.offer.utils import format_benefit_value
from ecommerce.extensions.partner.shortcuts import get_partner_for_site
from edx_rest_api_client.client import EdxRestApiClient
from oscar.core.loading import get_model
from slumber.exceptions import SlumberHttpBaseException

logger = logging.getLogger(__name__)
Voucher = get_model('voucher', 'Voucher')


class Checkout(TemplateView):
    """Checkout page that describes the product the user is buying
    and displays the data of the institution offering credit.
    """
    template_name = 'edx/credit/checkout.html'
    CREDIT_MODE = 'credit'

    def get_context_data(self, **kwargs):
        context = super(Checkout, self).get_context_data(**kwargs)

        course = get_object_or_404(Course, id=kwargs.get('course_id'))
        context['course'] = course

        deadline = self._check_credit_eligibility(self.request.user, kwargs.get('course_id'))
        if not deadline:
            context.update({
                'error': _('An error has occurred. We could not confirm that you are eligible for course credit. '
                           'Try the transaction again.')
            })
            return context

        partner = get_partner_for_site(self.request)
        strategy = self.request.strategy
        # Audit seats do not have a `certificate_type` attribute, so
        # we use getattr to avoid an exception.
        credit_seats = []

        for seat in course.seat_products:
            if getattr(seat.attr, 'certificate_type', None) != self.CREDIT_MODE:
                continue

            purchase_info = strategy.fetch_for_product(seat)
            if purchase_info.availability.is_available_to_buy and seat.stockrecords.filter(partner=partner).exists():
                credit_seats.append(seat)

        if not credit_seats:
            msg = _(
                'Credit is not currently available for "{course_name}". If you are currently enrolled in the '
                'course, please try again after all grading is complete. If you need additional assistance, '
                'please contact the {site_name} Support Team.'
            ).format(
                course_name=course.name,
                site_name=self.request.site.name
            )

            context.update({'error': msg})
            return context

        providers = self._get_providers_detail(credit_seats)
        if not providers:
            context.update({
                'error': _('An error has occurred. We could not confirm that the institution you selected offers this '
                           'course credit. Try the transaction again.')
            })
            return context

        context.update({
            'analytics_data': prepare_analytics_data(
                self.request.user,
                self.request.site.siteconfiguration.segment_key,
            ),
            'course': course,
            'deadline': deadline,
            'providers': providers,
        })

        return context

    @method_decorator(login_required)
    def get(self, request, *args, **kwargs):
        context = self.get_context_data(**kwargs)
        if not context.get('error', None):
            providers = context['providers']
<<<<<<< HEAD
            if len(providers):
=======
            if not len(providers):
>>>>>>> 0a3af8f4
                return redirect('{path}?sku={sku}'.format(path=reverse('basket:single-item'), sku=providers[0]['sku']))
        return super(Checkout, self).get(request, args, **kwargs)

    def _check_credit_eligibility(self, user, course_key):
        """ Check that the user is eligible for credit.

        Arguments:
            user(User): User object for which checking the eligibility.
            course_key(string): The course identifier.

        Returns:
            Eligibility deadline date or None if user is not eligible.
        """
        try:
            eligibilities = self.credit_api_client.eligibility.get(username=user.username, course_key=course_key)
            if not eligibilities:
                return None

            # currently we have only one eligibility for all providers
            return parse(eligibilities[0].get('deadline'))

        except SlumberHttpBaseException:
            logging.exception(
                'Credit API request failed to get eligibility for user [%s] for course [%s].',
                user.username,
                course_key
            )
            return None

    def _get_providers_detail(self, credit_seats):
        """ Get details for the credit providers for the given credit seats.

        Arguments:
            credit_seats (Products[]): List of credit_seats objects.

        Returns:
            A list of dictionaries with provider(s) detail.
        """
        code = self.request.GET.get('code')
        if code:
            voucher = Voucher.objects.get(code=code)
            discount_type = voucher.benefit.type
            discount_value = voucher.benefit.value

        providers = self._get_providers_from_lms(credit_seats)
        if not providers:
            return None

        providers_dict = {}
        for provider in providers:
            providers_dict[provider['id']] = provider

        partner = get_partner_for_site(self.request)
        for seat in credit_seats:
            stockrecord = seat.stockrecords.filter(partner=partner).first()
            new_price = None
            discount = None
            if code:
                discount = format_benefit_value(voucher.benefit)
                if discount_type == 'Percentage':
                    new_price = stockrecord.price_excl_tax - (stockrecord.price_excl_tax * (discount_value / 100))
                else:
                    new_price = stockrecord.price_excl_tax - discount_value
                new_price = '{0:.2f}'.format(new_price)
            providers_dict[seat.attr.credit_provider].update({
                'price': stockrecord.price_excl_tax,
                'sku': stockrecord.partner_sku,
                'credit_hours': seat.attr.credit_hours,
                'discount': discount,
                'new_price': new_price
            })

        return providers_dict.values()

    def _get_providers_from_lms(self, credit_seats):
        """ Helper method for getting provider info from LMS.

        Arguments:
            credit_seats (Products): List of credit_seats objects.

        Returns:
            Response from LMS as json, containing list of providers.
        """

        provider_ids = ",".join([seat.attr.credit_provider for seat in credit_seats if seat.attr.credit_provider])

        try:
            return self.credit_api_client.providers.get(provider_ids=provider_ids)
        except SlumberHttpBaseException:
            logger.exception('An error occurred while retrieving credit provider details.')
            return None

    @cached_property
    def credit_api_client(self):
        """ Returns an instance of the Credit API client. """

        return EdxRestApiClient(
            get_lms_url('api/credit/v1/'),
            oauth_access_token=self.request.user.access_token
        )<|MERGE_RESOLUTION|>--- conflicted
+++ resolved
@@ -96,11 +96,7 @@
         context = self.get_context_data(**kwargs)
         if not context.get('error', None):
             providers = context['providers']
-<<<<<<< HEAD
-            if len(providers):
-=======
             if not len(providers):
->>>>>>> 0a3af8f4
                 return redirect('{path}?sku={sku}'.format(path=reverse('basket:single-item'), sku=providers[0]['sku']))
         return super(Checkout, self).get(request, args, **kwargs)
 
