--- conflicted
+++ resolved
@@ -247,10 +247,8 @@
 .wrapper-footer footer#footer-openedx .nav-legal li:not(:first-child) a:before {
   margin-right: 5px;
   content: "-";
-<<<<<<< HEAD
-}
+}
+
 #error-message {
   flex: 1;
-=======
->>>>>>> 6d68e44e
-}+}
