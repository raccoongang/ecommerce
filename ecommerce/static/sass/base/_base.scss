--- conflicted
+++ resolved
@@ -252,7 +252,6 @@
 #error-message {
   flex: 1;
 }
-<<<<<<< HEAD
 body .wrapper-footer {
   box-shadow: none;
   border-top: none;
@@ -268,6 +267,4 @@
     border-color: #FFC627;
     background: #FFC627;
   }
-}
-=======
->>>>>>> b2087136
+}