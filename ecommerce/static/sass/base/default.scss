--- conflicted
+++ resolved
@@ -15,8 +15,6 @@
     .navbar-brand-logo {
         @include brand-logo($brand-logo-width, $brand-logo-height, $scaled-height);
         width: 180px !important;
-<<<<<<< HEAD
-=======
     }
 }
 body {
@@ -162,7 +160,6 @@
     }
     .course-name {
         color: #00A3E0;
->>>>>>> 0f98eb0b
     }
 }
 body {
