{% load i18n %}
{% load core_extras %}
{% load currency_filters %}
{% load purchase_info_tags %}
{% load widget_tweaks %}

{% if not is_bulk_purchase %}
    {% include 'partials/alert_messages.html' %}
{% endif %}

<div id="content-inner">

    {% block basket_form_main %}
        <form action="." method="post">
            {% csrf_token %}
            {{ formset.management_form }}

            {% for form, line_data in formset_lines_data %}
                {% purchase_info_for_line request line_data.line as session %}

                <div class="basket-items">
                    <div class="row">
                        <div class="col-md-2 col-sm-12 product-image">
                            {{ form.id }}
                            <img class="thumbnail" src="../static/images/checkout-gray.svg"
                                 alt="Checkout"/>
                        </div>
                        <div class="col-md-10 col-sm-12">
                            {% if formset_lines_data.0.1.certificate_type != 'credit' %}
                                <p class="product-title">{{ formset_lines_data.0.1.course_name }}</p>
                                <p class="product-description">{% trans 'Credit Eligible Track' %}</p>
                            {% else %}
                                <p class="product-description">{% trans 'Get ' %}{{ formset_lines_data.0.1.credit_count }}{% trans ' credits from Arizona State University' %}</p>
                                <p class="product-title">{{ formset_lines_data.0.1.course_name }}</p>
                            {% endif %}

                        </div>
                        {% if line_data.enrollment_code %}
                            <div class="col-md-1 col-xs-12">
                                <label class="product-price-label text-muted">{% trans 'Item Price' %}</label>
                                <span>{{ line_data.line.price_incl_tax|currency:line_data.line.price_currency }}</span>
                            </div>
                            <div class="col-md-3 col-xs-12 form-inline">
                                <label class="product-price-label text-muted">{% trans 'Quantity' %}</label>
                                <div class="checkout-quantity form-group">
                                    <div class="input-group spinner  {% if form.errors %}error{% endif %}">
                                        {% render_field form.quantity class+="quantity form-control" min=min_seat_quantity %}
                                        <div class="input-group-btn-vertical">
                                            <button class="btn btn-primary" type="button">
                                              <i class="fa fa-caret-up"></i>
                                            </button>
                                            <button class="btn btn-primary" type="button">
                                              <i class="fa fa-caret-down"></i>
                                            </button>
                                        </div>
                                    </div>
                                    <button class="btn btn-primary update-button" type="submit"
                                            data-loading-text="{% trans 'Updating...' %}">{% trans "Update" %}</button>
                                </div>
                            </div>
                        {% endif %}
                        <div class="col-md-{% if line_data.enrollment_code %}1{% else %}5{% endif %} col-xs-12 product-prices pull-right">
                            {% if line_data.enrollment_code %}
                                <label class="product-price-label text-muted">{% trans 'Price' %}</label>
                            {% endif %}

                            {% if line_data.line.has_discount %}
                                <div class="discount">
                                    <div class="benefit">
                                        {% blocktrans with benefit_value=line_data.benefit_value %}
                                            {{ benefit_value }} off
                                        {% endblocktrans %}
                                    </div>
                                    <div class="old-price">
                                        {{ line_data.line.line_price_incl_tax|currency:line_data.line.price_currency }}
                                    </div>
                                </div>
                            {% endif %}
                            {% if is_pay_for_credit %}
                                <div class="price {% if line_data.line.has_discount %}discounted{% endif %}">
                                    <span class="currency">$</span>
                                    <span>{{ line_data.price }}</span>
                                </div>
                            {% else %}
                                <div class="prepaid-lbl">
                                    <span>PREPAID</span>
                                </div>
                            {% endif %}
                        </div>
                    </div>
                </div>
            {% endfor %}
        </form>
    {% endblock %}
    {% if formset_lines_data.0.1.certificate_type != 'credit' %}
        <div class="about-asu-credit">

            <div class="about-asu-credit__image-holder">

            </div>
            <div class="about-asu-credit__text-holder">
                <h2>About the Credit Eligible Track</h2>

                <p>Before you can earn credit for a course, you must:</p>
                <ul>
                    <li>Verify your identity</li>
                    <li>Complete exam proctoring</li>
                    <li>Receive a passing grade in your course(s)</li>
                </ul>
                <p>Each course on your Credit Eligible Track carries course fees such as ID veriﬁcation and exam proctoring.</p>
                <p>You must verify your identity so we know who you are. This lets us ensure the academic credit you earn
                    appears on your official ASU transcript. You will be asked to take a photo of yourself and a valid photo ID
                    using a webcam. You will need to do this once per year.</p>
            </div>
        </div>
    {% else %}

        <div class="about-asu-credit">
            <div class="about-asu-credit__image-holder">
                <img src="../static/images/asu.png" alt="ASU">
            </div>
            <div class="about-asu-credit__text-holder">
                <h2>About Credit at ASU</h2>
                <p>Before you get your credit, check our <a href="https://ea.asu.edu/gpa-calculator">GPA calculator</a> to ensure the credit you’ve earned will help you gain admission to ASU; otherwise, you may consider repeating the course.</p>
                <h4>To get your credit:</h4>
                {% if is_pay_for_credit %}
<<<<<<< HEAD
=======
                    <p>Click the Checkout button below to confirm your credit for this course</p>
                {% else %}
>>>>>>> a8b98411
                    <ol>
                        <li>Click the Checkout button below.</li>
                        <li>Enter your payment information. </li>
                    </ol>
<<<<<<< HEAD
                {% else %}
                    <p>Click the Checkout button below to confirm your credit for this course</p>
=======
>>>>>>> a8b98411
                {% endif %}
                <p>After Arizona State University approves your credit you can request an official transcript from ASU.</p>
            </div>
        </div>
    {% endif %}
    <div class="row">
        <div class="col-sm-12">
            {# Switch Basket view in between single and bulk purchase items #}
            {% if partner_sku %}
                <div class="pull-left basket-switch-link">
                    <a href="/basket/single-item/?sku={{ partner_sku }}" class="btn btn-link">
                        {{ switch_link_text }}
                    </a>
                </div>
            {% endif %}

            <div class="pull-right payment-buttons" data-basket-id="{{ basket.id }}">
                {% if free_basket %}
                    <a href="{% url 'checkout:free-checkout' %}"
                       data-track-type="click"
                       data-track-event="edx.bi.ecommerce.basket.free_checkout"
                       data-track-category="checkout"
                       class="btn btn-success checkout-button">
                        {% trans "Place Order" %}
                    </a>
                {% else %}
                    {% for processor in payment_processors %}
                        <button data-track-type="click"
                                data-track-event="edx.bi.ecommerce.basket.payment_selected"
                                data-track-category="checkout"
                                data-processor-name="{{ processor.NAME|lower }}"
                                data-is-pay-credit="{{ is_pay_for_credit }}"
                                credit-payment-info="{{ credit_payment_info }}"
                                data-make-credit-url-and-redirect-to-dashboard="{% url 'checkout:enroll_to_credit_and_show_dashboard' %}?credit_payment_info={{ credit_payment_info }}"
                                data-track-checkout-type="hosted"
                                class="btn payment-button"
                                id="{{ processor.NAME|lower }}">
                            {% if processor.NAME == 'cybersource' %}
                                {% trans "Checkout" %}
                            {% elif processor.NAME == 'paypal' %}
                                {# Translators: Do NOT translate the name PayPal. #}
                                {% trans "Checkout" %}
                            {% endif %}
                        </button>
                    {% endfor %}
                {% endif %}
            </div>
        </div>
    </div>

</div><|MERGE_RESOLUTION|>--- conflicted
+++ resolved
@@ -124,20 +124,14 @@
                 <p>Before you get your credit, check our <a href="https://ea.asu.edu/gpa-calculator">GPA calculator</a> to ensure the credit you’ve earned will help you gain admission to ASU; otherwise, you may consider repeating the course.</p>
                 <h4>To get your credit:</h4>
                 {% if is_pay_for_credit %}
-<<<<<<< HEAD
-=======
                     <p>Click the Checkout button below to confirm your credit for this course</p>
                 {% else %}
->>>>>>> a8b98411
                     <ol>
                         <li>Click the Checkout button below.</li>
                         <li>Enter your payment information. </li>
                     </ol>
-<<<<<<< HEAD
                 {% else %}
                     <p>Click the Checkout button below to confirm your credit for this course</p>
-=======
->>>>>>> a8b98411
                 {% endif %}
                 <p>After Arizona State University approves your credit you can request an official transcript from ASU.</p>
             </div>
