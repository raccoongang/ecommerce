{% load i18n %}
{% load core_extras %}
{% load currency_filters %}
{% load purchase_info_tags %}
{% load widget_tweaks %}

{% if not is_bulk_purchase %}
    {% include 'partials/alert_messages.html' %}
{% endif %}

<div id="content-inner">
    {% block basket_form_main %}
        <form action="." method="post">
            {% csrf_token %}
            {{ formset.management_form }}

            {% for form, line_data in formset_lines_data %}
                {% purchase_info_for_line request line_data.line as session %}
                <div class="basket-items">
                    <div class="row">
                        <div class="col-md-2 col-sm-12 product-image">
                            {{ form.id }}
<<<<<<< HEAD
                            <img class="thumbnail" src="../static/images/checkout-gray.svg"
                                 alt="Checkout"/>
                        </div>
                        <div class="col-md-2 col-sm-12">
                            <p class="product-title">{{ line_data.product_title }} {% if line_data.course_key %}- {{ line_data.course_key.org }}
                                ({{ line_data.course_key.run }}) {% endif %}</p>
                            <p class="product-description">{{ line_data.product_description }}</p>
=======
                            <img class="thumbnail" src="../static/images/checkout.svg"
                                 alt="Checkout"/>
                        </div>
                        <div class="col-md-5 col-sm-12">
                            <p class="product-title">ID Verification Fee</p>
                            <p class="product-description">Complete the ID verification process</p>
>>>>>>> cfec8f50
                        </div>
                        {% if line_data.enrollment_code %}
                            <div class="col-md-1 col-xs-12">
                                <label class="product-price-label text-muted">{% trans 'Item Price' %}</label>
                                <span>{{ line_data.line.price_incl_tax|currency:line_data.line.price_currency }}</span>
                            </div>
                            <div class="col-md-3 col-xs-12 form-inline">
                                <label class="product-price-label text-muted">{% trans 'Quantity' %}</label>
                                <div class="checkout-quantity form-group">
                                    <div class="input-group spinner  {% if form.errors %}error{% endif %}">
                                        {% render_field form.quantity class+="quantity form-control" min=min_seat_quantity %}
                                        <div class="input-group-btn-vertical">
                                            <button class="btn btn-primary" type="button">
                                              <i class="fa fa-caret-up"></i>
                                            </button>
                                            <button class="btn btn-primary" type="button">
                                              <i class="fa fa-caret-down"></i>
                                            </button>
                                        </div>
                                    </div>
                                    <button class="btn btn-primary update-button" type="submit"
                                            data-loading-text="{% trans 'Updating...' %}">{% trans "Update" %}</button>
                                </div>
                            </div>
                        {% endif %}
                        <div class="col-md-{% if line_data.enrollment_code %}1{% else %}5{% endif %} col-xs-12 product-prices pull-right">
                            {% if line_data.enrollment_code %}
                                <label class="product-price-label text-muted">{% trans 'Price' %}</label>
                            {% endif %}

                            {% if line_data.line.has_discount %}
                                <div class="discount">
                                    <div class="benefit">
                                        {% blocktrans with benefit_value=line_data.benefit_value %}
                                            {{ benefit_value }} off
                                        {% endblocktrans %}
                                    </div>
                                    <div class="old-price">
                                        {{ line_data.line.line_price_incl_tax|currency:line_data.line.price_currency }}
                                    </div>
                                </div>
                            {% endif %}
                            <div class="price {% if line_data.line.has_discount %}discounted{% endif %}">
                                {{ line_data.line.line_price_incl_tax_incl_discounts|currency:line_data.line.price_currency }}
                            </div>
                        </div>
                    </div>
                </div>
            {% endfor %}
        </form>
    {% endblock %}
<<<<<<< HEAD
    <div class="row about-asu-credit">
        <div class="col-md-2 col-sm-12 about-asu-credit__image-holder">
            <img src="../static/images/asu.png" alt="ASU">
        </div>
        <div class="col-md-10 col-sm-12 about-asu-credit__text-holder">
            <h2>About Credit at ASU</h2>
            <p>Arizona State University (ASU) offers unique, cost-effective way to earn academic credit</p>
            <h2>Payment</h2>
            <ol>
                <li>Select <strong>Checkout</strong> below</li>
                <li>Enter your payment information</li>
                <li>Once purchased, you can view your ASU credit through My ASU</li>
            </ol>
=======
    <div class="about-asu-credit">
        <div class="about-asu-credit__image-holder">
            <img src="../static/images/asu.png" alt="ASU">
        </div>
        <div class="about-asu-credit__text-holder">
            <h2>About ID verification</h2>
            <p>To earn credit for the course, you must verify your identity. You can do this by paying the ID verification fee and taking a photo of yourself and your photo ID using a webcam.</p>
            <h2>For the best results:</h2>
            <ul>
                <li>Do not submit blurry photos.</li>
                <li>Ensure your face is well lit and fills the picture window.</li>
                <li>Ensure your photo ID fills the picture window and your name is visible.</li>
                <li>The name on your photo ID must match the name associated with your ASU account.</li>
            </ul>
>>>>>>> cfec8f50
        </div>
    </div>

    <div class="row">
        <div class="col-sm-12">
            {# Switch Basket view in between single and bulk purchase items #}
            {% if partner_sku %}
                <div class="pull-left basket-switch-link">
                    <a href="/basket/single-item/?sku={{ partner_sku }}" class="btn btn-link">
                        {{ switch_link_text }}
                    </a>
                </div>
            {% endif %}

            <div class="pull-right payment-buttons" data-basket-id="{{ basket.id }}">
                {% if free_basket %}
                    <a href="{% url 'checkout:free-checkout' %}"
                       data-track-type="click"
                       data-track-event="edx.bi.ecommerce.basket.free_checkout"
                       data-track-category="checkout"
                       class="btn btn-success checkout-button">
                        {% trans "Place Order" %}
                    </a>
                {% else %}
                    {% for processor in payment_processors %}
                        <button data-track-type="click"
                                data-track-event="edx.bi.ecommerce.basket.payment_selected"
                                data-track-category="checkout"
                                data-processor-name="{{ processor.NAME|lower }}"
                                data-track-checkout-type="hosted"
                                class="btn payment-button"
                                id="{{ processor.NAME|lower }}">
                            {% if processor.NAME == 'cybersource' %}
                                {% trans "Checkout" %}
                            {% elif processor.NAME == 'paypal' %}
                                {# Translators: Do NOT translate the name PayPal. #}
                                {% trans "Checkout with PayPal" %}
                            {% endif %}
                        </button>
                    {% endfor %}
                {% endif %}
            </div>
        </div>
    </div>

</div><|MERGE_RESOLUTION|>--- conflicted
+++ resolved
@@ -20,7 +20,6 @@
                     <div class="row">
                         <div class="col-md-2 col-sm-12 product-image">
                             {{ form.id }}
-<<<<<<< HEAD
                             <img class="thumbnail" src="../static/images/checkout-gray.svg"
                                  alt="Checkout"/>
                         </div>
@@ -28,14 +27,6 @@
                             <p class="product-title">{{ line_data.product_title }} {% if line_data.course_key %}- {{ line_data.course_key.org }}
                                 ({{ line_data.course_key.run }}) {% endif %}</p>
                             <p class="product-description">{{ line_data.product_description }}</p>
-=======
-                            <img class="thumbnail" src="../static/images/checkout.svg"
-                                 alt="Checkout"/>
-                        </div>
-                        <div class="col-md-5 col-sm-12">
-                            <p class="product-title">ID Verification Fee</p>
-                            <p class="product-description">Complete the ID verification process</p>
->>>>>>> cfec8f50
                         </div>
                         {% if line_data.enrollment_code %}
                             <div class="col-md-1 col-xs-12">
@@ -87,7 +78,6 @@
             {% endfor %}
         </form>
     {% endblock %}
-<<<<<<< HEAD
     <div class="row about-asu-credit">
         <div class="col-md-2 col-sm-12 about-asu-credit__image-holder">
             <img src="../static/images/asu.png" alt="ASU">
@@ -101,22 +91,6 @@
                 <li>Enter your payment information</li>
                 <li>Once purchased, you can view your ASU credit through My ASU</li>
             </ol>
-=======
-    <div class="about-asu-credit">
-        <div class="about-asu-credit__image-holder">
-            <img src="../static/images/asu.png" alt="ASU">
-        </div>
-        <div class="about-asu-credit__text-holder">
-            <h2>About ID verification</h2>
-            <p>To earn credit for the course, you must verify your identity. You can do this by paying the ID verification fee and taking a photo of yourself and your photo ID using a webcam.</p>
-            <h2>For the best results:</h2>
-            <ul>
-                <li>Do not submit blurry photos.</li>
-                <li>Ensure your face is well lit and fills the picture window.</li>
-                <li>Ensure your photo ID fills the picture window and your name is visible.</li>
-                <li>The name on your photo ID must match the name associated with your ASU account.</li>
-            </ul>
->>>>>>> cfec8f50
         </div>
     </div>
 
