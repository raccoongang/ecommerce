--- conflicted
+++ resolved
@@ -76,7 +76,6 @@
                                     </div>
                                 </div>
                             {% endif %}
-<<<<<<< HEAD
                             {% if is_pay_for_credit %}
                                 <div class="price {% if line_data.line.has_discount %}discounted{% endif %}">
                                     <span class="currency">$</span>
@@ -87,19 +86,6 @@
                                     <span>PREPAID</span>
                                 </div>
                             {% endif %}
-
-=======
-                            {% if is_pay_for_credit == 'True' %}
-                                <div class="price {% if line_data.line.has_discount %}discounted{% endif %}">
-                                    <span class="currency">$</span>
-                                   <span>{{ line_data.price }}</span>
-                            {% else %}
-                                <div class="prepaid-lbl">
-                                    <span>PREPAID</span>
-                            {% endif %}
-
-                            </div>
->>>>>>> 62c3f92c
                         </div>
                     </div>
                 </div>
